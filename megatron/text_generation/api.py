--- conflicted
+++ resolved
@@ -33,10 +33,6 @@
                               prompts=None,
                               tokens_to_generate=0,
                               return_output_log_probs=False,
-<<<<<<< HEAD
-                              greedy_sampling=False,
-=======
->>>>>>> 0b0e37f0
                               top_k_sampling=0,
                               top_p_sampling=0.0,
                               temperature=1.0,
@@ -52,10 +48,6 @@
         prompts=prompts,
         tokens_to_generate=tokens_to_generate,
         return_output_log_probs=return_output_log_probs,
-<<<<<<< HEAD
-        greedy_sampling=greedy_sampling,
-=======
->>>>>>> 0b0e37f0
         top_k_sampling=top_k_sampling,
         top_p_sampling=top_p_sampling,
         temperature=temperature,
@@ -70,11 +62,8 @@
 
         if return_output_log_probs:
             output_log_probs = output_log_probs.cpu().numpy().tolist()
-<<<<<<< HEAD
             for i, (prob, seg) in enumerate(zip(output_log_probs, prompts_plus_generations_segments)):
                 output_log_probs[i] = prob[:len(seg)-1]
-=======
->>>>>>> 0b0e37f0
 
         return prompts_plus_generations, prompts_plus_generations_segments, \
             output_log_probs, tokens
@@ -87,10 +76,6 @@
              prompts=None,
              tokens_to_generate=0,
              return_output_log_probs=False,
-<<<<<<< HEAD
-             greedy_sampling=False,
-=======
->>>>>>> 0b0e37f0
              top_k_sampling=0,
              top_p_sampling=0.0,
              temperature=1.0,
@@ -106,26 +91,11 @@
     """
 
     # Make sure input params are avaialble to all ranks.
-<<<<<<< HEAD
     values = [tokens_to_generate,
               return_output_log_probs,
               greedy_sampling, top_k_sampling, top_p_sampling,
               temperature, add_BOS, use_eod_token_for_early_termination, just_score]
-    values_float_tensor = broadcast_float_list(9, float_list=values)
-    tokens_to_generate = int(values_float_tensor[0].item())
-    return_output_log_probs = bool(values_float_tensor[1].item())
-    greedy_sampling = bool(values_float_tensor[2].item())
-    top_k_sampling = int(values_float_tensor[3].item())
-    top_p_sampling = values_float_tensor[4].item()
-    temperature = values_float_tensor[5].item()
-    add_BOS = bool(values_float_tensor[6].item())
-    use_eod_token_for_early_termination = bool(values_float_tensor[7].item())
-    just_score = bool(values_float_tensor[8].item())
-=======
-    values = [tokens_to_generate, return_output_log_probs,
-              top_k_sampling, top_p_sampling,
-              temperature, add_BOS, use_eod_token_for_early_termination]
-    values_float_tensor = broadcast_float_list(7, float_list=values)
+    values_float_tensor = broadcast_float_list(8, float_list=values)
     tokens_to_generate = int(values_float_tensor[0].item())
     return_output_log_probs = bool(values_float_tensor[1].item())
     top_k_sampling = int(values_float_tensor[2].item())
@@ -133,7 +103,7 @@
     temperature = values_float_tensor[4].item()
     add_BOS = bool(values_float_tensor[5].item())
     use_eod_token_for_early_termination = bool(values_float_tensor[6].item())
->>>>>>> 0b0e37f0
+    just_score = bool(values_float_tensor[7].item())
 
     # Tokenize prompts and get the batch.
     # Note that these tensors are broadcaseted to all ranks.
@@ -152,11 +122,7 @@
     return generate_tokens_probs_and_return_on_first_stage(
         model, context_tokens_tensor, context_length_tensor,
         return_output_log_probs=return_output_log_probs,
-<<<<<<< HEAD
-        greedy=greedy_sampling, top_k=top_k_sampling, top_p=top_p_sampling,
-=======
         top_k=top_k_sampling,
         top_p=top_p_sampling,
->>>>>>> 0b0e37f0
         temperature=temperature,
         use_eod_token_for_early_termination=use_eod_token_for_early_termination)