--- conflicted
+++ resolved
@@ -202,29 +202,18 @@
         return output
 
 
-<<<<<<< HEAD
 class LinearWithGradAccumulationAndAsyncCommunication(torch.autograd.Function):
     """
     Linear layer execution with asynchronous communication and gradient accumulation
-=======
-class LinearWithGradAccumulationAndAsyncAllreduce(torch.autograd.Function):
-    """
-    Linear layer execution with asynchronous all-reduce and gradient accumulation
->>>>>>> 53f3efc4
     fusion in backprop.
     """
     @staticmethod
     def forward(ctx, input, weight, bias, gradient_accumulation_fusion,
-<<<<<<< HEAD
                 async_grad_allreduce, model_parallel_memory_opt):
-=======
-                async_grad_allreduce):
->>>>>>> 53f3efc4
         ctx.save_for_backward(input, weight)
         ctx.use_bias = bias is not None
         ctx.gradient_accumulation_fusion = gradient_accumulation_fusion
         ctx.async_grad_allreduce = async_grad_allreduce
-<<<<<<< HEAD
         ctx.model_parallel_memory_opt = model_parallel_memory_opt
         
         if model_parallel_memory_opt:
@@ -242,9 +231,6 @@
             total_input = input
 
         output = torch.matmul(total_input, weight.t())
-=======
-        output = torch.matmul(input, weight.t())
->>>>>>> 53f3efc4
         if bias is not None:
             output = output + bias
         return output
@@ -272,7 +258,6 @@
             total_input = input
         grad_input = grad_output.matmul(weight)
 
-<<<<<<< HEAD
         if ctx.model_parallel_memory_opt:
             handle.wait()
 
@@ -282,13 +267,6 @@
         total_input = total_input.view(total_input.shape[0] * total_input.shape[1],
 				       total_input.shape[2])
  
-=======
-        # Convert the tensor shapes to 2D for execution compatibility
-        grad_output = grad_output.view(grad_output.shape[0] * grad_output.shape[1],
-                                       grad_output.shape[2])
-        input = input.view(input.shape[0] * input.shape[1], input.shape[2])
-
->>>>>>> 53f3efc4
         if ctx.async_grad_allreduce:
             # Asynchronous all-reduce
             handle = torch.distributed.all_reduce(
@@ -296,7 +274,6 @@
             # Delay the start of weight gradient computation shortly (3us) to have
             # all-reduce scheduled first and have GPU resources allocated
             _ = torch.empty(1, device=grad_output.device) + 1
-<<<<<<< HEAD
  
         if ctx.model_parallel_memory_opt:
             assert not ctx.async_grad_allreduce
@@ -304,12 +281,10 @@
             sub_grad_input = torch.empty(dim_size, dtype=input.dtype,
                              device=torch.cuda.current_device(),
                              requires_grad=False)
-
             # reduce_scatter
             handle = torch.distributed._reduce_scatter_base(sub_grad_input, grad_input, 
                                                             group=get_tensor_model_parallel_group(),
                                                             async_op=True)
-
             # Delay the start of weight gradient computation shortly (3us) to have
             # reduce scatter scheduled first and have GPU resources allocated
             _ = torch.empty(1, device=grad_output.device) + 1
@@ -322,24 +297,14 @@
             grad_weight = grad_output.t().matmul(total_input)
         grad_bias = grad_output.sum(dim=0) if use_bias else None
 
-        if ctx.async_grad_allreducei:
-            handle.wait()
-            return grad_input, grad_weight, grad_bias
-
         if ctx.model_parallel_memory_opt:
             handle.wait()
             return sub_grad_input, grad_weight, grad_bias
-=======
-        if ctx.gradient_accumulation_fusion:
-            fused_dense_cuda.wgrad_gemm_accum_fp32(input, grad_output, weight.main_grad)
-            grad_weight = None
-        else:
-            grad_weight = grad_output.t().matmul(input)
-        grad_bias = grad_output.sum(dim=0) if use_bias else None
+
         if ctx.async_grad_allreduce:
             handle.wait()
-        return grad_input, grad_weight, grad_bias, None, None
->>>>>>> 53f3efc4
+
+        return grad_input, grad_weight, grad_bias
 
 
 class ColumnParallelLinear(torch.nn.Module):
@@ -419,39 +384,26 @@
         self.async_tensor_model_parallel_allreduce = (
                 args.async_tensor_model_parallel_allreduce and
                 world_size > 1)
-<<<<<<< HEAD
         self.model_parallel_memory_opt = (
                 args.model_parallel_memory_opt and
                 world_size > 1)
         assert not self.async_tensor_model_parallel_allreduce or \
             not self.model_parallel_memory_opt
-=======
         self.gradient_accumulation_fusion = args.gradient_accumulation_fusion
->>>>>>> 53f3efc4
 
 
     def forward(self, input_):
         bias = self.bias if not self.skip_bias_add else None
 
-<<<<<<< HEAD
         if self.async_tensor_model_parallel_allreduce or \
                 self.model_parallel_memory_opt:
-=======
-        if self.async_tensor_model_parallel_allreduce:
->>>>>>> 53f3efc4
             input_parallel = input_
         else:
             input_parallel = copy_to_tensor_model_parallel_region(input_)
         # Matrix multiply.
-<<<<<<< HEAD
         output_parallel = LinearWithGradAccumulationAndAsyncCommunication.apply(
             input_parallel, self.weight, bias, self.gradient_accumulation_fusion,
             self.async_tensor_model_parallel_allreduce, self.model_parallel_memory_opt)
-=======
-        output_parallel = LinearWithGradAccumulationAndAsyncAllreduce.apply(
-            input_parallel, self.weight, bias, self.gradient_accumulation_fusion,
-            self.async_tensor_model_parallel_allreduce)
->>>>>>> 53f3efc4
         if self.gather_output:
             # All-gather across the partitions.
             assert not self.model_parallel_memory_opt
@@ -540,12 +492,8 @@
                 self.bias.zero_()
         else:
             self.register_parameter('bias', None)
-<<<<<<< HEAD
-
         self.model_parallel_memory_opt = args.model_parallel_memory_opt
-=======
         self.gradient_accumulation_fusion = args.gradient_accumulation_fusion
->>>>>>> 53f3efc4
 
 
     def forward(self, input_):
